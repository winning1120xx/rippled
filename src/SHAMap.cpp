--- conflicted
+++ resolved
@@ -11,9 +11,7 @@
 
 #include "Serializer.h"
 #include "BitcoinUtil.h"
-<<<<<<< HEAD
 #include "Log.h"
-=======
 #include "SHAMap.h"
 #include "Application.h"
 
@@ -29,7 +27,6 @@
 	return *reinterpret_cast<const std::size_t *>(u.begin())
 		^ *reinterpret_cast<const std::size_t *>(theApp->getNonce256().begin());
 }
->>>>>>> 745806cb
 
 SHAMap::SHAMap(uint32 seq) : mSeq(seq), mState(Modifying)
 {
